--- conflicted
+++ resolved
@@ -112,9 +112,8 @@
   ///
   /// If the command is in the [RunningCommand] state, the [onCancel] callback is invoked,
   /// and the state transitions to [CancelledCommand].
-<<<<<<< HEAD
   void cancel({Map<String, dynamic>? metadata}) {
-    if (value is RunningCommand<T>) {
+    if (isRunning) {
       try {
         onCancel?.call();
       } catch (e) {
@@ -124,12 +123,6 @@
       }
       _setValue(CancelledCommand<T>(),
           metadata: metadata ?? {'reason': 'Manually cancelled'});
-=======
-  void cancel() {
-    if (isRunning) {
-      onCancel?.call();
-      _setValue(CancelledCommand<T>());
->>>>>>> 5f12e26a
     }
   }
 
@@ -146,21 +139,14 @@
   /// The state transitions to [RunningCommand] during execution,
   /// and to either [SuccessCommand] or [FailureCommand] upon completion.
   ///
-<<<<<<< HEAD
   /// Optionally accepts a [timeout] duration to limit the execution time of the action.
   /// If the action times out, the command is cancelled and transitions to [FailureCommand].
   Future<void> _execute(CommandAction0<T> action, {Duration? timeout}) async {
-    if (value is RunningCommand<T>) {
+    if (isRunning) {
       return;
     } // Prevent multiple concurrent executions.
     _setValue(RunningCommand<T>(), metadata: {'status': 'Execution started'});
     bool hasError = false;
-=======
-  /// If the command is cancelled during execution, the result is ignored.
-  Future<void> _execute(CommandAction0<T> action) async {
-    if (isRunning) return; // Prevent multiple concurrent executions.
-    _setValue(RuningCommand<T>());
->>>>>>> 5f12e26a
 
     Result<T>? result;
     try {
@@ -181,23 +167,14 @@
       if ((result == null) && !hasError) {
         _setValue(IdleCommand<T>());
       } else {
-<<<<<<< HEAD
         if (!hasError) {
           final newValue = result!
               .map(SuccessCommand<T>.new)
               .mapError(FailureCommand<T>.new)
               .fold(identity, identity);
-          if (value is RunningCommand<T>) {
+          if (isRunning) {
             _setValue(newValue);
           }
-=======
-        final newValue = result //
-            .map(SuccessCommand<T>.new)
-            .mapError(FailureCommand<T>.new)
-            .fold(identity, identity);
-        if (isRunning) {
-          _setValue(newValue);
->>>>>>> 5f12e26a
         }
       }
     }
